--- conflicted
+++ resolved
@@ -1,7 +1,7 @@
 from timeit import default_timer
 import torch
 from .utility_dataset import *
-from .architectures import MSE, H1relLoss
+from .architectures import L2relLoss, L2relLossMultidim, MSE, H1relLoss
 
 class Training():
     def __init__(self, model, epochs, optimizer, schedulerName, scheduler, loss, 
@@ -51,136 +51,36 @@
             with torch.no_grad():
                 for v, u in self.test_loader:
                     v, u = v.to(self.device), u.to(self.device)
-<<<<<<< HEAD
                     if len(u.shape) > 2:
                         u = u.permute(2,0,1)
-                    out = self.model.forward((v,self.x_test))      
-                    test_l2 += self.loss(out, u).item()
+                        out = self.model.forward((v,self.x_test))      
+                        test_l2 += L2relLossMultidim()(out, u).item()
                     if len(out.shape) == 2:
+                        out = self.model.forward((v,self.x_test))  
+                        test_l2 += L2relLoss()(out, u).item()
                         test_mse += MSE()(out, u).item()
                         test_h1 += H1relLoss()(out, u).item()
             
-=======
-                    out = self.model.forward((v,self.x_test))
-                    if self.loss.get_name() == "L2_rel":
-                        test_l2 += self.loss(out, u).item()
-                        test_mse += MSE()(out, u).item()
-                        test_h1 += H1relLoss()(out, u).item()
-                    elif self.loss.get_name() == "mse":
-                        test_l2 += L2relLoss()(out, u).item()
-                        test_mse += self.loss(out, u).item()   
-                        test_h1 += H1relLoss()(out, u).item()
-                    elif self.loss.get_name() == "H1_rel":
-                        test_l2 += L2relLoss()(out, u).item()
-                        test_mse += MSE()(out, u).item()
-                        test_h1 += self.loss(out, u).item()
-
-            if self.schedulerName.lower() == "reduceonplateau":
-                self.scheduler.step(test_l2)
-
->>>>>>> e5d0d4d4
             train_loss/= self.ntrain
             test_l2/= self.ntest
             test_mse/= self.ntest
             test_h1/= self.ntest
 
-            print(self.loss.get_name())
-
             t2 = default_timer()
             if ep % self.show_every == 0:
-<<<<<<< HEAD
                 if self.loss.get_name() == "L2_rel_md":
-                    print('Epoch:', ep, 'Time:', t2-t1,
-                      'Train_loss_'+self.loss.get_name()+':', train_loss, 
-                      'Test_loss_'+self.loss.get_name()+':', test_l2,
+                    print(f'Epoch:{ep}  Time:{t2 - t1:.{2}f}  '
+                      f'Train_loss_{self.loss.get_name()}:{train_loss:.{5}f}  '
+                      f'Test_loss_{self.loss.get_name()}:{test_l2:.{5}f}  '
                       )
                 else:
-                    print('Epoch:', ep, 'Time:', t2-t1,
-                      'Train_loss_'+self.loss.get_name()+':', train_loss, 
-                      'Test_loss_l2:', test_l2,
-                      'Test_mse:', test_mse, 
-                      'Test_loss_h1:', test_h1
-                      )
-
-=======
-                print(f'Epoch:{ep}  Time:{t2 - t1:.{2}f}  '
+                    print(f'Epoch:{ep}  Time:{t2 - t1:.{2}f}  '
                       f'Train_loss_{self.loss.get_name()}:{train_loss:.{5}f}  '
                       f'Test_loss_l2:{test_l2:.{5}f}  '
                       f'Test_mse:{test_mse:.{5}f}  '
-                      f'Test_loss_h1:{test_h1:.{5}f}')
+                      f'Test_loss_h1:{test_h1:.{5}f}'
+                      )
 
-                self.writer.add_scalars('NO_HH', {'Train_loss': train_loss,
-                                                        'Test_loss_l2': test_l2,
-                                                        'Test_mse':    test_mse,
-                                                        'Test_loss_h1': test_h1
-                                                         }, ep)
-
-    def plot_results(self,ep,u_test_unscaled,x_test_unscaled,v_test_unscaled):
-        idx = self.idx
-        #### initial value of v
-        esempio_test    = v_test_unscaled[idx, :].to('cpu')
-        esempio_test_pp = self.v_test[idx, :].to('cpu')
-        sol_test        = u_test_unscaled[idx]
-        x_test_unscaled = x_test_unscaled.to('cpu')
-        if ep == 0:
-            fig, ax = plt.subplots(1, len(idx), figsize = (18, 4))
-            fig.suptitle('Applied current (I_app)')
-            ax[0].set(ylabel = 'I_app(t)')
-            for i in range(len(idx)):
-                ax[i].plot(x_test_unscaled, esempio_test[i])
-                ax[i].set(xlabel = 't')
-                ax[i].set_ylim([-0.2, 10])
-                ax[i].grid()
-            if self.plotting:
-                plt.show()
-            self.writer.add_figure('Applied current (I_app)', fig, 0)
-            #### Approximate classical solution
-            fig, ax = plt.subplots(1, len(idx), figsize = (18, 4))
-            fig.suptitle('Numerical approximation (V_m)')
-            ax[0].set(ylabel = 'V_m (mV)')
-            for i in range(len(idx)):
-                ax[i].plot(x_test_unscaled, sol_test[i].to('cpu'))
-                ax[i].set(xlabel = 't')
-                ax[i].grid()
-            if self.plotting:
-                plt.show()
-            self.writer.add_figure('Numerical approximation (V_m)', fig, 0)
-
-        #### approximate solution with NO of HH model
-        if ep % self.ep_step == 0:
-            with torch.no_grad():  # no grad for effeciency reason
-                out_test = self.model((esempio_test_pp.to(self.device),self.x_test.to(self.device)))
-                out_test = out_test.to('cpu')
-            if self.scaling == "Default":
-                out_test = unscale_data(out_test.to(self.device),self.scale_fac[0],self.scale_fac[1])
-            elif self.scaling == "Gaussian":
-                out_test = inverse_gaussian_scale(out_test.to(self.device),self.scale_fac[0],self.scale_fac[1])
-            elif self.scaling == "Mixed":
-                out_test = inverse_gaussian_scale(out_test.to(self.device),self.scale_fac[0],self.scale_fac[1])
-            fig, ax = plt.subplots(1, len(idx), figsize = (18, 4))
-            fig.suptitle('NO approximation (V_m)')
-            ax[0].set(ylabel = 'V_m (mV)')
-            for i in range(len(idx)):
-                ax[i].plot(x_test_unscaled, out_test[i].to('cpu'))
-                ax[i].set(xlabel = 't')
-                ax[i].grid()
-            if self.plotting:
-                plt.show()
-            self.writer.add_figure('NO approximation (V_m)', fig, ep)
-            #### Module of the difference between classical and NO approximation
-            diff = torch.abs(out_test.to('cpu') - sol_test.to('cpu'))
-            fig, ax = plt.subplots(1, len(idx), figsize = (18, 4))
-            fig.suptitle('Module of the difference')
-            ax[0].set(ylabel = '|V_m(mV)|')
-            for i in range(len(idx)):
-                ax[i].plot(x_test_unscaled, diff[i])                    
-                ax[i].set(xlabel = 'x')
-                ax[i].grid()
-            if self.plotting:
-                plt.show()
-            self.writer.add_figure('Module of the difference', fig, ep)
-
->>>>>>> e5d0d4d4
     def train(self):    
         t1 = default_timer()
         for ep in range(self.epochs+1):
